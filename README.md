# geocolor

[![image](https://img.shields.io/pypi/v/geocolor.svg)](https://pypi.python.org/pypi/geocolor)
[![image](https://img.shields.io/conda/vn/conda-forge/geocolor.svg)](https://anaconda.org/conda-forge/geocolor)

**A package for mapping colors**

-   Free software: MIT License
-   Documentation: https://zbhgis.github.io/geocolor
<<<<<<< HEAD
=======

>>>>>>> 6660be33

## Features

-   Create interactive maps with minimal lines of code
-   Greatea tool for GIS<|MERGE_RESOLUTION|>--- conflicted
+++ resolved
@@ -7,12 +7,8 @@
 
 -   Free software: MIT License
 -   Documentation: https://zbhgis.github.io/geocolor
-<<<<<<< HEAD
-=======
-
->>>>>>> 6660be33
 
 ## Features
 
 -   Create interactive maps with minimal lines of code
--   Greatea tool for GIS+-   Greate tool for GIS